--- conflicted
+++ resolved
@@ -53,11 +53,7 @@
         Ok(String::from_utf8_lossy(&self.as_bytes(amount)?).into_owned())
     }
 
-<<<<<<< HEAD
-    pub fn read_terminated_utf16_bytes(&mut self) -> Result<vec::Vec<u8>> {
-=======
     pub fn utf16_bytes(&mut self) -> Result<Vec<u8>> {
->>>>>>> c6b7695a
         let mut ret = vec![];
         let mut read_all = 0;
         let mut buf = vec![0u8; 1];
@@ -78,30 +74,18 @@
                 ret.push(buf[0]);
             }
         }
-<<<<<<< HEAD
-=======
 
->>>>>>> c6b7695a
         Ok(ret)
     }
 
     // <text>0x00 0x00
-<<<<<<< HEAD
-    pub fn read_terminated_utf16(&mut self) -> Result<(usize, String)> {
-        let mut ret = self.read_terminated_utf16_bytes()?;
-=======
     pub fn utf16_string(&mut self) -> Result<(usize, String)> {
         let ret = self.utf16_bytes()?;
->>>>>>> c6b7695a
         Ok((ret.len() + 2, String::from_utf8_lossy(&ret).into_owned()))
     }
 
     // <text>0x00
-<<<<<<< HEAD
-    pub fn read_terminated_null_bytes(&mut self) -> Result<vec::Vec<u8>> {
-=======
     pub fn non_utf16_bytes(&mut self) -> Result<Vec<u8>> {
->>>>>>> c6b7695a
         let mut ret = vec![];
         let mut read_all = 0;
         let mut buf = vec![0u8; 1];
@@ -117,20 +101,12 @@
                 ret.push(buf[0]);
             }
         }
-<<<<<<< HEAD
-        Ok(ret)
-    }
-
-    pub fn read_terminated_null(&mut self) -> Result<(usize, String)> {
-        let mut ret = self.read_terminated_null_bytes()?;
-=======
 
         Ok(ret)
     }
 
     pub fn non_utf16_string(&mut self) -> Result<(usize, String)> {
         let ret = self.non_utf16_bytes()?;
->>>>>>> c6b7695a
         Ok((ret.len() + 1, String::from_utf8_lossy(&ret).into_owned()))
     }
 
@@ -148,39 +124,12 @@
     use std::vec::Vec;
     use std::io::{Cursor, Result};
 
-<<<<<<< HEAD
-    #[test]
-    fn test_file() {
-        if let Ok(mut readable) = super::factory::from_path("./test-resources/file1.txt") {
-            assert!(readable.as_bytes(10).is_ok());
-            assert!(readable.as_bytes(10).is_ok());
-            assert!(readable.skip(-5).is_ok());
-            assert_eq!(readable.as_string(10).unwrap(), "fghij");
-            assert!(readable.as_bytes(10).is_err());
-        } else {
-            assert!(false);
-        }
-    }
-
-    #[test]
-    fn test_file2() {
-        if let Ok(mut readable) = super::factory::from_path("./test-resources/file1.txt") {
-            assert!(readable.skip(10).is_ok());
-            assert!(readable.as_bytes(10).is_ok());
-            assert!(readable.skip(-5).is_ok());
-            assert_eq!(readable.as_string(10).unwrap(), "fghij");
-            assert!(readable.as_bytes(10).is_err());
-        } else {
-            assert!(false);
-        }
-=======
     pub fn from_file(file: File) -> Result<super::Readable<File>> {
         Ok(super::Readable::new(file))
     }
 
     pub fn from_path(str: &str) -> Result<super::Readable<File>> {
         Ok(super::Readable::new(File::open(str)?))
->>>>>>> c6b7695a
     }
 
     pub fn from_str(str: &str) -> Result<super::Readable<Cursor<String>>> {
